--- conflicted
+++ resolved
@@ -4,11 +4,8 @@
 import sys
 import tempfile
 import traceback
-<<<<<<< HEAD
 from io import BytesIO
 from typing import Callable, Generator, Tuple
-=======
->>>>>>> 6a57ea50
 
 from django.conf import settings
 from django.core import signals
